import * as constants from '../../shared/constants'
import * as fs from 'mz/fs'
import * as lsp from 'vscode-languageserver-protocol'
import * as nodepath from 'path'
import * as settings from '../settings'
import * as validation from '../middleware/validation'
import express from 'express'
import * as uuid from 'uuid'
import { addTags, logAndTraceCall, TracingContext } from '../../shared/tracing'
import { Backend } from '../backend/backend'
import { encodeCursor } from '../pagination/cursor'
import { Logger } from 'winston'
import { nextLink } from '../pagination/link'
import { pipeline as _pipeline } from 'stream'
import { promisify } from 'util'
import { Span, Tracer } from 'opentracing'
import { wrap } from 'async-middleware'
import { extractLimitOffset } from '../pagination/limit-offset'
import { UploadManager } from '../../shared/store/uploads'
import { readGzippedJsonElementsFromFile } from '../../shared/input'
import * as lsif from 'lsif-protocol'
<<<<<<< HEAD
import { ReferencePaginationCursor } from '../backend/cursor'
=======
import { LsifUpload } from '../../shared/models/pg'
>>>>>>> 3b037021

const pipeline = promisify(_pipeline)

/**
 * Create a router containing the LSIF upload and query endpoints.
 *
 * @param backend The backend instance.
 * @param uploadManager The uploads manager instance.
 * @param logger The logger instance.
 * @param tracer The tracer instance.
 */
export function createLsifRouter(
    backend: Backend,
    uploadManager: UploadManager,
    logger: Logger,
    tracer: Tracer | undefined
): express.Router {
    const router = express.Router()

    // Used to validate commit hashes are 40 hex digits
    const commitPattern = /^[a-f0-9]{40}$/

    /**
     * Ensure roots end with a slash, unless it refers to the top-level directory.
     *
     * @param root The input root.
     */
    const sanitizeRoot = (root: string | undefined): string => {
        if (root === undefined || root === '/' || root === '') {
            return ''
        }

        return root.endsWith('/') ? root : root + '/'
    }

    /**
     * Create a tracing context from the request logger and tracing span
     * tagged with the given values.
     *
     * @param req The express request.
     * @param tags The tags to apply to the logger and span.
     */
    const createTracingContext = (
        req: express.Request & { span?: Span },
        tags: { [K: string]: unknown }
    ): TracingContext => addTags({ logger, span: req.span }, tags)

    interface UploadQueryArgs {
        repositoryId: number
        commit: string
        root?: string
        blocking?: boolean
        maxWait?: number
        indexerName?: string
    }

    router.post(
        '/upload',
        validation.validationMiddleware([
            validation.validateInt('repositoryId'),
            validation.validateNonEmptyString('commit').matches(commitPattern),
            validation.validateOptionalString('root'),
            validation.validateOptionalString('indexerName'),
            validation.validateOptionalBoolean('blocking'),
            validation.validateOptionalInt('maxWait'),
        ]),
        wrap(
            async (req: express.Request, res: express.Response<{ id: number }>): Promise<void> => {
                const {
                    repositoryId,
                    commit,
                    root: rootRaw,
                    indexerName,
                    blocking,
                    maxWait,
                }: UploadQueryArgs = req.query

                const root = sanitizeRoot(rootRaw)
                const ctx = createTracingContext(req, { repositoryId, commit, root })
                const filename = nodepath.join(settings.STORAGE_ROOT, constants.UPLOADS_DIR, uuid.v4())
                const output = fs.createWriteStream(filename)
                await logAndTraceCall(ctx, 'Uploading dump', () => pipeline(req, output))

                const indexer = indexerName || (await findIndexer(filename))
                if (!indexer) {
                    throw new Error('Could not find tool type in metadata vertex at the start of the dump.')
                }

                // Add upload record
                const upload = await uploadManager.enqueue(
                    { repositoryId, commit, root, filename, indexer },
                    tracer,
                    ctx.span
                )

                if (blocking) {
                    logger.debug('Blocking on upload conversion', { repositoryId, commit, root })

                    if (await uploadManager.waitForUploadToConvert(upload.id, maxWait)) {
                        // Upload converted successfully while blocked, send success
                        res.status(200).send({ id: upload.id })
                        return
                    }
                }

                // Upload conversion will complete asynchronously, send an accepted response
                // with the upload id so that the client can continue to track the progress
                // asynchronously.
                res.status(202).send({ id: upload.id })
            }
        )
    )

    interface ExistsQueryArgs {
        repositoryId: number
        commit: string
        path: string
    }

    router.get(
        '/exists',
        validation.validationMiddleware([
            validation.validateInt('repositoryId'),
            validation.validateNonEmptyString('commit').matches(commitPattern),
            validation.validateNonEmptyString('path'),
        ]),
        wrap(
            async (req: express.Request, res: express.Response<{ uploads: LsifUpload[] }>): Promise<void> => {
                const { repositoryId, commit, path }: ExistsQueryArgs = req.query
                const ctx = createTracingContext(req, { repositoryId, commit })
                const uploads = await backend.exists(repositoryId, commit, path, ctx)
                res.json({ uploads })
            }
        )
    )

    interface FilePositionArgs {
        repositoryId: number
        commit: string
        path: string
        line: number
        character: number
        uploadId?: number
    }

    router.get(
        '/definitions',
        validation.validationMiddleware([
            validation.validateInt('repositoryId'),
            validation.validateNonEmptyString('commit'),
            validation.validateNonEmptyString('path'),
            validation.validateInt('line'),
            validation.validateInt('character'),
            validation.validateInt('uploadId'),
        ]),
        wrap(
            async (
                req: express.Request,
                res: express.Response<{
                    locations: { repositoryId: number; commit: string; path: string; range: lsp.Range }[]
                }>
            ): Promise<void> => {
                const { repositoryId, commit, path, line, character, uploadId }: FilePositionArgs = req.query
                const ctx = createTracingContext(req, { repositoryId, commit, path })

                const locations = await backend.definitions(
                    repositoryId,
                    commit,
                    path,
                    { line, character },
                    uploadId,
                    ctx
                )
                if (locations === undefined) {
                    throw Object.assign(new Error('LSIF upload not found'), { status: 404 })
                }

                res.send({
                    locations: locations.map(l => ({
                        repositoryId: l.dump.repositoryId,
                        commit: l.dump.commit,
                        path: l.path,
                        range: l.range,
                    })),
                })
            }
        )
    )

    interface ReferencesQueryArgs extends FilePositionArgs {
        commit: string
        cursor: ReferencePaginationCursor | undefined
    }

    router.get(
        '/references',
        validation.validationMiddleware([
            validation.validateInt('repositoryId'),
            validation.validateNonEmptyString('commit'),
            validation.validateNonEmptyString('path'),
            validation.validateInt('line'),
            validation.validateInt('character'),
            validation.validateInt('uploadId'),
            validation.validateLimit,
            validation.validateCursor<ReferencePaginationCursor>(),
        ]),
        wrap(
            async (
                req: express.Request,
                res: express.Response<{
                    locations: { repositoryId: number; commit: string; path: string; range: lsp.Range }[]
                }>
            ): Promise<void> => {
                const { repositoryId, commit, path, line, character, uploadId, cursor }: ReferencesQueryArgs = req.query
                const { limit } = extractLimitOffset(req.query, settings.DEFAULT_REFERENCES_PAGE_SIZE)
                const ctx = createTracingContext(req, { repositoryId, commit, path })

                const result = await backend.references(
                    repositoryId,
                    commit,
                    path,
                    { line, character },
                    { limit, cursor },
                    constants.DEFAULT_REFERENCES_REMOTE_DUMP_LIMIT,
                    uploadId,
                    ctx
                )
                if (result === undefined) {
                    throw Object.assign(new Error('LSIF upload not found'), { status: 404 })
                }

                const { locations, newCursor } = result
                const encodedCursor = encodeCursor<ReferencePaginationCursor>(newCursor)
                if (encodedCursor) {
                    res.set('Link', nextLink(req, { limit, cursor: encodedCursor }))
                }

                res.json({
                    locations: locations.map(l => ({
                        repositoryId: l.dump.repositoryId,
                        commit: l.dump.commit,
                        path: l.path,
                        range: l.range,
                    })),
                })
            }
        )
    )

    router.get(
        '/hover',
        validation.validationMiddleware([
            validation.validateInt('repositoryId'),
            validation.validateNonEmptyString('commit'),
            validation.validateNonEmptyString('path'),
            validation.validateInt('line'),
            validation.validateInt('character'),
            validation.validateInt('uploadId'),
        ]),
        wrap(
            async (
                req: express.Request,
                res: express.Response<{ text: string; range: lsp.Range } | null>
            ): Promise<void> => {
                const { repositoryId, commit, path, line, character, uploadId }: FilePositionArgs = req.query
                const ctx = createTracingContext(req, { repositoryId, commit, path })

                const result = await backend.hover(repositoryId, commit, path, { line, character }, uploadId, ctx)
                if (result === undefined) {
                    throw Object.assign(new Error('LSIF upload not found'), { status: 404 })
                }

                res.json(result)
            }
        )
    )

    return router
}

/**
 * Read and decode the first entry of the dump. If the entry exists, encodes a metadata vertex,
 * and contains a tool info name field, return the contents of that field; otherwise undefined.
 *
 * @param filename The filename to read.
 */
async function findIndexer(filename: string): Promise<string | undefined> {
    for await (const element of readGzippedJsonElementsFromFile(filename) as AsyncIterable<lsif.Vertex | lsif.Edge>) {
        if (element.type === lsif.ElementTypes.vertex && element.label === lsif.VertexLabels.metaData) {
            return element.toolInfo?.name
        }
        break
    }

    return undefined
}<|MERGE_RESOLUTION|>--- conflicted
+++ resolved
@@ -19,11 +19,8 @@
 import { UploadManager } from '../../shared/store/uploads'
 import { readGzippedJsonElementsFromFile } from '../../shared/input'
 import * as lsif from 'lsif-protocol'
-<<<<<<< HEAD
 import { ReferencePaginationCursor } from '../backend/cursor'
-=======
 import { LsifUpload } from '../../shared/models/pg'
->>>>>>> 3b037021
 
 const pipeline = promisify(_pipeline)
 
